import { Loader } from '../loader.js';
import { ensureJQuerySupport } from '../jquery-support.js';
import { isActive, isLoaded, isntLoaded, toName, NOT_LOADED, shouldBeActive, shouldntBeActive, isntActive, notSkipped } from './app.helpers.js';
import { reroute } from 'src/navigation/reroute.js';
import { find } from 'src/utils/find.js';
import { toUnmountPromise } from 'src/applications/lifecycles/unmount.js';
import { toUnloadPromise, getAppUnloadInfo, addAppToUnload } from 'src/applications/lifecycles/unload.js';

const apps = [];

export function getMountedApps() {
  return apps.filter(isActive).map(toName);
}

export function getAppNames() {
  return app.map(toName);
}

export function getAppStatus(appName) {
  const app = find(apps, app => app.name === appName);
  return app ? app.status : null;
}

export function declareChildApplication(appName, arg1, arg2) {
  console.warn('declareChildApplication is deprecated and will be removed in the next major version, use "registerApplication" instead')
  return registerApplication(appName, arg1, arg2)
}

export function registerApplication(appName, arg1, arg2, customProps = {}) {
  if (typeof appName !== 'string' || appName.length === 0)
    throw new Error(`The first argument must be a non-empty string 'appName'`);
  if (apps[appName])
    throw new Error(`There is already an app declared with name ${appName}`);
  if (typeof customProps !== 'object')
    throw new Error('customProps must be an object');

  let loadImpl, activeWhen;
  if (!arg2) {
    if (!Loader) {
      throw new Error(`You cannot declare a single-spa application without either providing a way to load the application or a Loader. See https://github.com/CanopyTax/single-spa/blob/master/docs/single-spa-api.md#declareApplication`);
    }
    loadImpl = () => Loader.import(appName);
    activeWhen = arg1;
  } else {
    if (typeof arg1 !== 'function') {
      loadImpl = () => Promise.resolve(arg1)
    } else {
      loadImpl = arg1;
    }
    activeWhen = arg2;
  }
  if (typeof activeWhen !== 'function')
    throw new Error(`The activeWhen argument must be a function`);

  apps.push({
    name: appName,
    loadImpl,
    activeWhen,
    status: NOT_LOADED,
<<<<<<< HEAD
    parcels: {},
=======
    customProps: customProps
>>>>>>> 4d72e541
  });

  ensureJQuerySupport();

  reroute();
}

export function checkActivityFunctions(location) {
  const activeApps = []
  for (let i = 0; i < apps.length; i++) {
    if (apps[i].activeWhen(location)) {
      activeApps.push(apps[i].name)
    }
  }
  return activeApps
}

export function getAppsToLoad() {
  return apps
    .filter(shouldBeActive)
    .filter(notSkipped)
    .filter(isntLoaded)
}

export function getAppsToUnmount() {
  return apps
    .filter(shouldntBeActive)
    .filter(notSkipped)
    .filter(isActive)
}

export function getAppsToMount() {
  return apps
    .filter(shouldBeActive)
    .filter(notSkipped)
    .filter(isntActive)
    .filter(isLoaded)
}

export function unloadChildApplication(appName, opts) {
  console.warn('unloadChildApplication is deprecated and will be removed in the next major version, use "unloadApplication" instead')
  return unloadApplication(appName, opts)
}

export function unloadApplication(appName, opts={waitForUnmount: false}) {
  if (typeof appName !== 'string') {
    throw new Error(`unloadApplication requires a string 'appName'`);
  }
  const app = find(apps, App => App.name === appName);
  if (!app) {
    throw new Error(`Could not unload application '${appName}' because no such application has been declared`);
  }

  const appUnloadInfo = getAppUnloadInfo(app.name);
  if (opts && opts.waitForUnmount) {
    // We need to wait for unmount before unloading the app

    if (appUnloadInfo) {
      // Someone else is already waiting for this, too
      return appUnloadInfo.promise;
    } else {
      // We're the first ones wanting the app to be resolved.
      const promise = new Promise((resolve, reject) => {
        addAppToUnload(app, () => promise, resolve, reject);
      });
      return promise;
    }
  } else {
    /* We should unmount the app, unload it, and remount it immediately.
     */

    let resultPromise;

    if (appUnloadInfo) {
      // Someone else is already waiting for this app to unload
      resultPromise = appUnloadInfo.promise;
      immediatelyUnloadApp(app, appUnloadInfo.resolve, appUnloadInfo.reject);
    } else {
      // We're the first ones wanting the app to be resolved.
      resultPromise = new Promise((resolve, reject) => {
        addAppToUnload(app, () => resultPromise, resolve, reject);
        immediatelyUnloadApp(app, resolve, reject);
      });
    }

    return resultPromise;
  }
}

function immediatelyUnloadApp(app, resolve, reject) {
  toUnmountPromise(app)
    .then(toUnloadPromise)
    .then(() => {
      resolve()
      setTimeout(() => {
        // reroute, but the unload promise is done
        reroute()
      });
    })
    .catch(reject);
}<|MERGE_RESOLUTION|>--- conflicted
+++ resolved
@@ -57,11 +57,8 @@
     loadImpl,
     activeWhen,
     status: NOT_LOADED,
-<<<<<<< HEAD
     parcels: {},
-=======
     customProps: customProps
->>>>>>> 4d72e541
   });
 
   ensureJQuerySupport();
